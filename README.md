<<<<<<< HEAD
# Proyecto Base Frontend – `webapp-base`

Plantilla oficial de Atomo Soluciones para proyectos frontend modulares y escalables.

Este proyecto está construido con Next.js App Router y está diseñado para servir como base para nuevos ERPs, sistemas internos o plataformas web reutilizando módulos desacoplados.

---

## Documentación Completa

Consulta la documentación técnica completa en:

[`docs/README.PROYECTO_BASE_LWM_WEBAPP.md`](./docs/README.PROYECTO_BASE_LWM_WEBAPP.md)

---

## Inicio rápido

```bash
npm install
cp .env.local.example .env.local
npm run dev
```

---

## Módulos incluidos

- `inventory` (ejemplo funcional con componentes, hooks y servicios)
- `page-builder` (estructura inicial vacía)

---

## Estructura destacada

- `src/modules`: módulos independientes y portables
- `src/ui`: Design System base (atm-ui)
- `src/lib`: funciones y clientes API reutilizables

---

## Recomendación

Este proyecto está diseñado para integrarse con `api-base`, el backend modular de Atomo Soluciones.
=======
# webapp-base

Plantilla base para aplicaciones Next.js con enfoque modular. Incluye estructura para crear modulos aislados y un design system reutilizable.

## Comenzar

```bash
npm install
npm run dev
```

## Estructura

- `src/modules` – Contiene modulos independientes como `inventory` o `sales`.
- `src/ui` – Componentes base del design system.
- `src/app` – Rutas y layout principal.

Cada módulo exporta sus hooks, componentes y servicios desde `index.ts` para facilitar su consumo.

## Dependencias destacadas

- Next.js
- React
- Tailwind CSS
- axios / swr
- zod y react-hook-form
- lucide-react y framer-motion
- date-fns
- zustand y grapesjs

Esta plantilla es compatible con despliegues en Vercel, Netlify o entornos SSR.
>>>>>>> 2ca8a7dc
<|MERGE_RESOLUTION|>--- conflicted
+++ resolved
@@ -1,4 +1,3 @@
-<<<<<<< HEAD
 # Proyecto Base Frontend – `webapp-base`
 
 Plantilla oficial de Atomo Soluciones para proyectos frontend modulares y escalables.
@@ -18,61 +17,32 @@
 ## Inicio rápido
 
 ```bash
-npm install
-cp .env.local.example .env.local
 npm run dev
+# or
+yarn dev
+# or
+pnpm dev
+# or
+bun dev
 ```
 
----
+Open [http://localhost:3000](http://localhost:3000) with your browser to see the result.
 
-## Módulos incluidos
+You can start editing the page by modifying `app/page.tsx`. The page auto-updates as you edit the file.
 
-- `inventory` (ejemplo funcional con componentes, hooks y servicios)
-- `page-builder` (estructura inicial vacía)
+This project uses [`next/font`](https://nextjs.org/docs/app/building-your-application/optimizing/fonts) to automatically optimize and load [Geist](https://vercel.com/font), a new font family for Vercel.
 
----
+## Learn More
 
-## Estructura destacada
+To learn more about Next.js, take a look at the following resources:
 
-- `src/modules`: módulos independientes y portables
-- `src/ui`: Design System base (atm-ui)
-- `src/lib`: funciones y clientes API reutilizables
+- [Next.js Documentation](https://nextjs.org/docs) - learn about Next.js features and API.
+- [Learn Next.js](https://nextjs.org/learn) - an interactive Next.js tutorial.
 
----
+You can check out [the Next.js GitHub repository](https://github.com/vercel/next.js) - your feedback and contributions are welcome!
 
-## Recomendación
+## Deploy on Vercel
 
-Este proyecto está diseñado para integrarse con `api-base`, el backend modular de Atomo Soluciones.
-=======
-# webapp-base
+The easiest way to deploy your Next.js app is to use the [Vercel Platform](https://vercel.com/new?utm_medium=default-template&filter=next.js&utm_source=create-next-app&utm_campaign=create-next-app-readme) from the creators of Next.js.
 
-Plantilla base para aplicaciones Next.js con enfoque modular. Incluye estructura para crear modulos aislados y un design system reutilizable.
-
-## Comenzar
-
-```bash
-npm install
-npm run dev
-```
-
-## Estructura
-
-- `src/modules` – Contiene modulos independientes como `inventory` o `sales`.
-- `src/ui` – Componentes base del design system.
-- `src/app` – Rutas y layout principal.
-
-Cada módulo exporta sus hooks, componentes y servicios desde `index.ts` para facilitar su consumo.
-
-## Dependencias destacadas
-
-- Next.js
-- React
-- Tailwind CSS
-- axios / swr
-- zod y react-hook-form
-- lucide-react y framer-motion
-- date-fns
-- zustand y grapesjs
-
-Esta plantilla es compatible con despliegues en Vercel, Netlify o entornos SSR.
->>>>>>> 2ca8a7dc
+Check out our [Next.js deployment documentation](https://nextjs.org/docs/app/building-your-application/deploying) for more details.